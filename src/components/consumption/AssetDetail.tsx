--- conflicted
+++ resolved
@@ -157,11 +157,7 @@
 
   return (
     <Card>
-<<<<<<< HEAD
-      <CardHeader>     
-=======
       <CardHeader>
->>>>>>> daffa5c1
         <div className="flex gap-4 items-center justify-between">
           <div className="relative flex-1">
             <Search className="absolute left-3 top-1/2 transform -translate-y-1/2 text-muted-foreground h-4 w-4" />
